{
  "version": "1.0",
  "defaultProvider": "cdnjs",
  "libraries": [
    {
      "library": "jquery@3.6.1",
      "destination": "wwwroot/js",
      "files": [
          "jquery.min.js",
          "jquery.js",
          "jquery.min.map",
          "jquery.slim.js",
          "jquery.slim.min.js",
          "jquery.slim.min.map"
      ]
    },
    {
<<<<<<< HEAD
      "library": "twitter-bootstrap@5.2.0",
=======
      "library": "twitter-bootstrap@4.6.2",
>>>>>>> 5424f39a
      "destination": "wwwroot",
      "files": [
        "css/bootstrap.min.css",
        "js/bootstrap.bundle.min.js",
        "css/bootstrap.css",
        "css/bootstrap-grid.css",
        "css/bootstrap-grid.min.css",
        "css/bootstrap-reboot.css",
        "css/bootstrap-reboot.min.css",
        "js/bootstrap.js",
        "js/bootstrap.min.js",
        "js/bootstrap.bundle.js"
      ]
    },
    {
      "library": "open-iconic@1.1.1",
      "destination": "wwwroot",
      "files": [
        "font/css/open-iconic-bootstrap.min.css",
        "font/css/open-iconic.css",
        "font/css/open-iconic.min.css",
        "font/css/open-iconic-bootstrap.css",
        "font/fonts/open-iconic.eot",
        "font/fonts/open-iconic.otf",
        "font/fonts/open-iconic.svg",
        "font/fonts/open-iconic.ttf",
        "font/fonts/open-iconic.woff"
      ]
    }
  ]
}<|MERGE_RESOLUTION|>--- conflicted
+++ resolved
@@ -15,11 +15,7 @@
       ]
     },
     {
-<<<<<<< HEAD
       "library": "twitter-bootstrap@5.2.0",
-=======
-      "library": "twitter-bootstrap@4.6.2",
->>>>>>> 5424f39a
       "destination": "wwwroot",
       "files": [
         "css/bootstrap.min.css",
